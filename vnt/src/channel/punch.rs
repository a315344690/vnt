--- conflicted
+++ resolved
@@ -25,6 +25,7 @@
     IPv6Udp,
     All,
 }
+
 impl PunchModel {
     pub fn use_tcp(&self) -> bool {
         self != &PunchModel::IPv4Udp && self != &PunchModel::IPv6Udp
@@ -45,6 +46,7 @@
             || self == &PunchModel::IPv4Udp
     }
 }
+
 impl FromStr for PunchModel {
     type Err = String;
 
@@ -265,55 +267,25 @@
             return Ok(());
         }
         let device_info = self.current_device.load();
-<<<<<<< HEAD
-        nat_info
-            .public_ips
-            .retain(|ip| device_info.not_in_network(*ip));
-        nat_info
-            .local_ipv4
-            .filter(|ip| device_info.not_in_network(*ip));
-        if punch_tcp && self.is_tcp && nat_info.tcp_port != 0 {
-            //向tcp发起连接
-            if let Some(ipv6_addr) = nat_info.local_tcp_ipv6addr() {
-                self.connect_tcp(buf, ipv6_addr)
-            }
-=======
 
         nat_info.public_ips.retain(|ip| {
             is_ipv4_global(ip)
-                && self.external_route.route(ip).is_none()
                 && device_info.not_in_network(*ip)
         });
         nat_info.public_ports.retain(|port| *port != 0);
         nat_info.udp_ports.retain(|port| *port != 0);
 
         nat_info.local_ipv4 = nat_info.local_ipv4.filter(|ip| {
-            self.external_route.route(ip).is_none() && device_info.not_in_network(*ip)
+            device_info.not_in_network(*ip)
         });
-        nat_info.ipv6 = nat_info.ipv6.filter(|ip| {
-            if let Some(ip) = ip.to_ipv4() {
-                self.external_route.route(&ip).is_none()
-            } else {
-                true
-            }
-        });
+
         if punch_tcp && self.punch_model.use_tcp() && nat_info.tcp_port != 0 {
->>>>>>> 91ee751b
             //向tcp发起连接
             if self.punch_model.use_ipv6() {
                 if let Some(ipv6_addr) = nat_info.local_tcp_ipv6addr() {
                     self.connect_tcp(buf, ipv6_addr)
                 }
             }
-<<<<<<< HEAD
-        }
-        let channel_num = self.context.channel_num();
-        let main_len = self.context.main_len();
-        for index in 0..channel_num {
-            if let Some(ipv4_addr) = nat_info.local_udp_ipv4addr(index) {
-                if !self.nat_test.is_local_address(false, ipv4_addr) {
-                    let _ = self.context.send_main_udp(index, buf, ipv4_addr);
-=======
             if self.punch_model.use_ipv4() {
                 if let Some(ipv4_addr) = nat_info.local_tcp_ipv4addr() {
                     self.connect_tcp(buf, ipv4_addr)
@@ -321,7 +293,6 @@
                 for ip in &nat_info.public_ips {
                     let addr = SocketAddr::V4(SocketAddrV4::new(*ip, nat_info.tcp_port));
                     self.connect_tcp(buf, addr)
->>>>>>> 91ee751b
                 }
             }
         }
@@ -329,14 +300,10 @@
             return Ok(());
         }
         let channel_num = self.context.channel_num();
-
-<<<<<<< HEAD
-        if self.punch_model != PunchModel::IPv4 {
+        let main_len = self.context.main_len();
+
+        if self.punch_model.use_ipv6() {
             for index in channel_num..main_len {
-=======
-        if self.punch_model.use_ipv6() {
-            for index in 0..channel_num {
->>>>>>> 91ee751b
                 if let Some(ipv6_addr) = nat_info.local_udp_ipv6addr(index) {
                     if !self.nat_test.is_local_address(false, ipv6_addr) {
                         let rs = self.context.send_main_udp(index, buf, ipv6_addr);
@@ -416,11 +383,11 @@
                 }
                 let mut index = start
                     + self.punch_symmetric(
-                        &self.port_vec[start..end],
-                        buf,
-                        &nat_info.public_ips,
-                        max_k2,
-                    )?;
+                    &self.port_vec[start..end],
+                    buf,
+                    &nat_info.public_ips,
+                    max_k2,
+                )?;
                 if index >= self.port_vec.len() {
                     index = 0
                 }
