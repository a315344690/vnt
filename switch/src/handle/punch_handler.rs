use std::{io, thread};
use std::net::{IpAddr, Ipv4Addr};
use std::sync::Arc;
use std::time::Duration;
use crossbeam::atomic::AtomicCell;
use parking_lot::Mutex;
use protobuf::Message;
use rand::prelude::SliceRandom;
<<<<<<< HEAD
use tokio::sync::mpsc::error::TrySendError;
use tokio::sync::mpsc::{Receiver, Sender};
use tokio::sync::watch;

use crate::error::*;
use crate::handle::{ApplicationStatus, DIRECT_ROUTE_TABLE};
use crate::proto::message::{NatType, Punch};
use crate::protocol::control_packet::PunchRequestPacket;
use crate::protocol::turn_packet::TurnPacket;
use crate::protocol::{control_packet, turn_packet, NetPacket, Protocol, Version};
use crate::{handle::NatInfo, handle::NAT_INFO, CurrentDeviceInfo, DEVICE_LIST};

/// 每一种类型一个通道，减少相互干扰
pub fn bounded() -> (
    PunchSender,
    ConeReceiver,
    ReqSymmetricReceiver,
    ResSymmetricReceiver,
) {
    let (cone_sender, cone_receiver) = tokio::sync::mpsc::channel(3);
    let (req_symmetric_sender, req_symmetric_receiver) = tokio::sync::mpsc::channel(1);
    let (res_symmetric_sender, res_symmetric_receiver) = tokio::sync::mpsc::channel(1);
    (
        PunchSender::new(cone_sender, req_symmetric_sender, res_symmetric_sender),
        ConeReceiver(cone_receiver),
        ReqSymmetricReceiver(req_symmetric_receiver),
        ResSymmetricReceiver(res_symmetric_receiver),
    )
}

pub struct ConeReceiver(Receiver<Punch>);

pub struct ReqSymmetricReceiver(Receiver<Punch>);

pub struct ResSymmetricReceiver(Receiver<Punch>);

#[derive(Clone)]
pub struct PunchSender {
    cone_sender: Sender<Punch>,
    req_symmetric_sender: Sender<Punch>,
    res_symmetric_sender: Sender<Punch>,
}

impl PunchSender {
    pub fn new(
        cone_sender: Sender<Punch>,
        req_symmetric_sender: Sender<Punch>,
        res_symmetric_sender: Sender<Punch>,
    ) -> Self {
        Self {
            cone_sender,
            req_symmetric_sender,
            res_symmetric_sender,
        }
    }
    // pub fn send(&self, punch: Punch) -> std::result::Result<(), SendError<Punch>> {
    //     match punch.nat_type.enum_value_or_default() {
    //         NatType::Symmetric => {
    //             if punch.reply {
    //                 // 为true表示回应，也就是主动发起的打洞操作
    //                 self.res_symmetric_sender.blocking_send(punch)
    //             } else {
    //                 self.req_symmetric_sender.blocking_send(punch)
    //             }
    //         }
    //         NatType::Cone => {
    //             self.cone_sender.blocking_send(punch)
    //         }
    //     }
    // }
    pub fn try_send(&self, punch: Punch) -> std::result::Result<(), TrySendError<Punch>> {
        match punch.nat_type.enum_value_or_default() {
            NatType::Symmetric => {
                if punch.reply {
                    // 为true表示回应，也就是主动发起的打洞操作
                    self.res_symmetric_sender.try_send(punch)
                } else {
                    self.req_symmetric_sender.try_send(punch)
                }
            }
            NatType::Cone => self.cone_sender.try_send(punch),
        }
    }
}

fn handle(
    _status_watch: &watch::Receiver<ApplicationStatus>,
    udp: &UdpSocket,
    punch_list: Vec<Punch>,
    buf: &[u8],
) -> Result<()> {
    let mut counter = 0u64;
    for punch in punch_list {
        let dest = Ipv4Addr::from(punch.virtual_ip);
        if DIRECT_ROUTE_TABLE.contains_key(&dest) {
            continue;
        }
        // println!("punch {:?}", punch);
        match punch.nat_type.enum_value_or_default() {
            NatType::Symmetric => {
                // 假设绑定n个端口，通过NAT对外映射出n个 公网ip:公网端口，随机尝试k次的情况下
                // 猜中的概率 p = 1-((65535-n)/65535)*((65535-n-1)/(65535-1))*...*((65535-n-k+1)/(65535-k+1))
                // n取76，k取600，猜中的概率就超过50%了
                let mut send_f = |min_port: u16, max_port: u16, k: usize| -> io::Result<()> {
                    let mut nums: Vec<u16> = (min_port..max_port).collect();
                    nums.push(max_port);
                    let mut rng = rand::thread_rng();
                    nums.shuffle(&mut rng);
                    for pub_ip in &punch.public_ip_list {
                        let pub_ip = Ipv4Addr::from(*pub_ip);
                        for port in &nums[..k] {
                            udp.send_to(buf, SocketAddr::V4(SocketAddrV4::new(pub_ip, *port)))?;
                            select_sleep(&mut counter);
                        }
                    }
                    Ok(())
                };
                if punch.public_port_range < 600 {
                    //端口变化不大时，在预测的范围内随机发送
                    let min_port = if punch.public_port > punch.public_port_range {
                        punch.public_port - punch.public_port_range
                    } else {
                        1
                    };
                    let max_port = if punch.public_port + punch.public_port_range > 65535 {
                        65535
                    } else {
                        punch.public_port + punch.public_port_range
                    };
                    let k = if max_port - min_port + 1 > 60 {
                        60
                    } else {
                        max_port - min_port + 1
                    };
                    send_f(min_port as u16, max_port as u16, k as usize)?;
                }
                // 全端口范围，随机取600个端口发送
                send_f(1, 65535, 600)?;
            }
            NatType::Cone => {
                for pub_ip in punch.public_ip_list {
                    udp.send_to(
                        buf,
                        SocketAddr::V4(SocketAddrV4::new(
                            Ipv4Addr::from(pub_ip),
                            punch.public_port as u16,
                        )),
                    )?;
                    select_sleep(&mut counter);
                }
            }
=======
use p2p_channel::channel::sender::Sender;
use p2p_channel::punch::{NatInfo, NatType, Punch};
use crate::handle::{CurrentDeviceInfo, PeerDeviceInfo};
use crate::nat::NatTest;
use crate::proto::message::{PunchInfo, PunchNatType};
use crate::protocol::{control_packet, MAX_TTL, NetPacket, Protocol, turn_packet, Version};

pub fn start_cone(punch: Punch<Ipv4Addr>, current_device: Arc<AtomicCell<CurrentDeviceInfo>>) {
    thread::spawn(move || {
        if let Err(e) = start_(true, punch, current_device) {
            log::warn!("锥形网络打洞处理线程停止 {:?}",e);
>>>>>>> 79fa2a08
        }
    });
}

pub fn start_symmetric(punch: Punch<Ipv4Addr>, current_device: Arc<AtomicCell<CurrentDeviceInfo>>) {
    thread::spawn(move || {
        if let Err(e) = start_(false, punch, current_device) {
            log::warn!("对称网络打洞处理线程停止 {:?}",e);
        }
    });
}

fn start_(is_cone: bool, mut punch: Punch<Ipv4Addr>, current_device: Arc<AtomicCell<CurrentDeviceInfo>>) -> io::Result<()> {
    let mut packet = NetPacket::new([0u8; 12])?;
    packet.set_version(Version::V1);
    packet.first_set_ttl(1);
    packet.set_protocol(Protocol::Control);
    packet.set_transport_protocol(control_packet::Protocol::PunchRequest.into());
    loop {
        let (peer_ip, nat_info) = if is_cone {
            punch.next_cone(None)?
        } else {
            punch.next_symmetric(None)?
        };
        if let Some(route) = punch.sender().route(&peer_ip) {
            if route.metric == 1 {
                //直连地址不需要打洞
                continue;
            }
        }
        packet.set_source(current_device.load().virtual_ip());
        packet.set_destination(peer_ip);
        log::info!("发起打洞，目标:{:?},{:?}",peer_ip,nat_info);
        if let Err(e) = punch.punch(packet.buffer(), peer_ip, nat_info) {
            log::warn!("peer_ip:{:?},e:{:?}",peer_ip,e);
        }
    }
}

pub fn start_punch(nat_test: NatTest, device_list: Arc<Mutex<(u16, Vec<PeerDeviceInfo>)>>, sender: Sender<Ipv4Addr>, current_device: Arc<AtomicCell<CurrentDeviceInfo>>) {
    thread::spawn(move || {
        if let Err(e) = start_punch_(nat_test, device_list, sender, current_device) {
            log::warn!("对称网络打洞处理线程停止 {:?}",e);
        }
    });
}

fn start_punch_(nat_test: NatTest, device_list: Arc<Mutex<(u16, Vec<PeerDeviceInfo>)>>, sender: Sender<Ipv4Addr>, current_device: Arc<AtomicCell<CurrentDeviceInfo>>) -> crate::Result<()> {
    loop {
        if sender.is_close() {
            return Ok(());
        }
        let current_device = current_device.load();
        let nat_info = nat_test.nat_info();
        {
            let mut list = device_list.lock().clone().1;
            list.shuffle(&mut rand::thread_rng());
            let mut count = 0;
            for info in list {
                if info.virtual_ip <= current_device.virtual_ip {
                    continue;
                }
                if let Some(route) = sender.route(&info.virtual_ip) {
                    if route.metric == 1 {
                        //直连地址不需要打洞
                        continue;
                    }
                }
                count += 1;
                if count > 3 {
                    break;
                }
                let buf = punch_packet(current_device.virtual_ip(), &nat_info, info.virtual_ip)?;
                sender.send_to_addr(&buf, current_device.connect_server)?;
            }
        }
        match nat_info.nat_type {
            NatType::Symmetric => {
                thread::sleep(Duration::from_secs(28));
            }
            NatType::Cone => {
                thread::sleep(Duration::from_secs(20));
            }
        }
    }
}

pub fn punch_packet(virtual_ip: Ipv4Addr, nat_info: &NatInfo, dest: Ipv4Addr) -> crate::Result<Vec<u8>> {
    let mut punch_reply = PunchInfo::new();
    punch_reply.reply = false;
    punch_reply.public_ip_list = nat_info.public_ips.iter().map(|i| {
        match i {
            IpAddr::V4(ip) => {
                u32::from_be_bytes(ip.octets())
            }
            IpAddr::V6(_) => {
                panic!()
            }
        }
    }).collect();
    punch_reply.public_port = nat_info.public_port as u32;
    punch_reply.public_port_range = nat_info.public_port_range as u32;
    punch_reply.local_ip = match nat_info.local_ip {
        IpAddr::V4(ip) => u32::from_be_bytes(ip.octets()),
        IpAddr::V6(_) => {
            panic!()
        }
    };
    punch_reply.local_port = nat_info.local_port as u32;
    punch_reply.nat_type = protobuf::EnumOrUnknown::new(PunchNatType::from(nat_info.nat_type));
    let bytes = punch_reply.write_to_bytes()?;
    let mut net_packet = NetPacket::new(vec![0u8; 12 + bytes.len()])?;
    net_packet.set_version(Version::V1);
    net_packet.set_protocol(Protocol::OtherTurn);
    net_packet.set_transport_protocol(turn_packet::Protocol::Punch.into());
    net_packet.first_set_ttl(MAX_TTL);
    net_packet.set_source(virtual_ip);
    net_packet.set_destination(dest);
    net_packet.set_payload(&bytes);
    Ok(net_packet.into_buffer())
}<|MERGE_RESOLUTION|>--- conflicted
+++ resolved
@@ -6,159 +6,6 @@
 use parking_lot::Mutex;
 use protobuf::Message;
 use rand::prelude::SliceRandom;
-<<<<<<< HEAD
-use tokio::sync::mpsc::error::TrySendError;
-use tokio::sync::mpsc::{Receiver, Sender};
-use tokio::sync::watch;
-
-use crate::error::*;
-use crate::handle::{ApplicationStatus, DIRECT_ROUTE_TABLE};
-use crate::proto::message::{NatType, Punch};
-use crate::protocol::control_packet::PunchRequestPacket;
-use crate::protocol::turn_packet::TurnPacket;
-use crate::protocol::{control_packet, turn_packet, NetPacket, Protocol, Version};
-use crate::{handle::NatInfo, handle::NAT_INFO, CurrentDeviceInfo, DEVICE_LIST};
-
-/// 每一种类型一个通道，减少相互干扰
-pub fn bounded() -> (
-    PunchSender,
-    ConeReceiver,
-    ReqSymmetricReceiver,
-    ResSymmetricReceiver,
-) {
-    let (cone_sender, cone_receiver) = tokio::sync::mpsc::channel(3);
-    let (req_symmetric_sender, req_symmetric_receiver) = tokio::sync::mpsc::channel(1);
-    let (res_symmetric_sender, res_symmetric_receiver) = tokio::sync::mpsc::channel(1);
-    (
-        PunchSender::new(cone_sender, req_symmetric_sender, res_symmetric_sender),
-        ConeReceiver(cone_receiver),
-        ReqSymmetricReceiver(req_symmetric_receiver),
-        ResSymmetricReceiver(res_symmetric_receiver),
-    )
-}
-
-pub struct ConeReceiver(Receiver<Punch>);
-
-pub struct ReqSymmetricReceiver(Receiver<Punch>);
-
-pub struct ResSymmetricReceiver(Receiver<Punch>);
-
-#[derive(Clone)]
-pub struct PunchSender {
-    cone_sender: Sender<Punch>,
-    req_symmetric_sender: Sender<Punch>,
-    res_symmetric_sender: Sender<Punch>,
-}
-
-impl PunchSender {
-    pub fn new(
-        cone_sender: Sender<Punch>,
-        req_symmetric_sender: Sender<Punch>,
-        res_symmetric_sender: Sender<Punch>,
-    ) -> Self {
-        Self {
-            cone_sender,
-            req_symmetric_sender,
-            res_symmetric_sender,
-        }
-    }
-    // pub fn send(&self, punch: Punch) -> std::result::Result<(), SendError<Punch>> {
-    //     match punch.nat_type.enum_value_or_default() {
-    //         NatType::Symmetric => {
-    //             if punch.reply {
-    //                 // 为true表示回应，也就是主动发起的打洞操作
-    //                 self.res_symmetric_sender.blocking_send(punch)
-    //             } else {
-    //                 self.req_symmetric_sender.blocking_send(punch)
-    //             }
-    //         }
-    //         NatType::Cone => {
-    //             self.cone_sender.blocking_send(punch)
-    //         }
-    //     }
-    // }
-    pub fn try_send(&self, punch: Punch) -> std::result::Result<(), TrySendError<Punch>> {
-        match punch.nat_type.enum_value_or_default() {
-            NatType::Symmetric => {
-                if punch.reply {
-                    // 为true表示回应，也就是主动发起的打洞操作
-                    self.res_symmetric_sender.try_send(punch)
-                } else {
-                    self.req_symmetric_sender.try_send(punch)
-                }
-            }
-            NatType::Cone => self.cone_sender.try_send(punch),
-        }
-    }
-}
-
-fn handle(
-    _status_watch: &watch::Receiver<ApplicationStatus>,
-    udp: &UdpSocket,
-    punch_list: Vec<Punch>,
-    buf: &[u8],
-) -> Result<()> {
-    let mut counter = 0u64;
-    for punch in punch_list {
-        let dest = Ipv4Addr::from(punch.virtual_ip);
-        if DIRECT_ROUTE_TABLE.contains_key(&dest) {
-            continue;
-        }
-        // println!("punch {:?}", punch);
-        match punch.nat_type.enum_value_or_default() {
-            NatType::Symmetric => {
-                // 假设绑定n个端口，通过NAT对外映射出n个 公网ip:公网端口，随机尝试k次的情况下
-                // 猜中的概率 p = 1-((65535-n)/65535)*((65535-n-1)/(65535-1))*...*((65535-n-k+1)/(65535-k+1))
-                // n取76，k取600，猜中的概率就超过50%了
-                let mut send_f = |min_port: u16, max_port: u16, k: usize| -> io::Result<()> {
-                    let mut nums: Vec<u16> = (min_port..max_port).collect();
-                    nums.push(max_port);
-                    let mut rng = rand::thread_rng();
-                    nums.shuffle(&mut rng);
-                    for pub_ip in &punch.public_ip_list {
-                        let pub_ip = Ipv4Addr::from(*pub_ip);
-                        for port in &nums[..k] {
-                            udp.send_to(buf, SocketAddr::V4(SocketAddrV4::new(pub_ip, *port)))?;
-                            select_sleep(&mut counter);
-                        }
-                    }
-                    Ok(())
-                };
-                if punch.public_port_range < 600 {
-                    //端口变化不大时，在预测的范围内随机发送
-                    let min_port = if punch.public_port > punch.public_port_range {
-                        punch.public_port - punch.public_port_range
-                    } else {
-                        1
-                    };
-                    let max_port = if punch.public_port + punch.public_port_range > 65535 {
-                        65535
-                    } else {
-                        punch.public_port + punch.public_port_range
-                    };
-                    let k = if max_port - min_port + 1 > 60 {
-                        60
-                    } else {
-                        max_port - min_port + 1
-                    };
-                    send_f(min_port as u16, max_port as u16, k as usize)?;
-                }
-                // 全端口范围，随机取600个端口发送
-                send_f(1, 65535, 600)?;
-            }
-            NatType::Cone => {
-                for pub_ip in punch.public_ip_list {
-                    udp.send_to(
-                        buf,
-                        SocketAddr::V4(SocketAddrV4::new(
-                            Ipv4Addr::from(pub_ip),
-                            punch.public_port as u16,
-                        )),
-                    )?;
-                    select_sleep(&mut counter);
-                }
-            }
-=======
 use p2p_channel::channel::sender::Sender;
 use p2p_channel::punch::{NatInfo, NatType, Punch};
 use crate::handle::{CurrentDeviceInfo, PeerDeviceInfo};
@@ -170,7 +17,6 @@
     thread::spawn(move || {
         if let Err(e) = start_(true, punch, current_device) {
             log::warn!("锥形网络打洞处理线程停止 {:?}",e);
->>>>>>> 79fa2a08
         }
     });
 }
